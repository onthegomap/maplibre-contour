--- conflicted
+++ resolved
@@ -1,37 +1,17 @@
-<<<<<<< HEAD
-{
-  "name": "test-project",
-  "version": "1.0.0",
-  "description": "",
-  "main": "index.js",
-  "scripts": {
-    "test": "tsc --noEmit && esbuild index.ts --bundle"
-  },
-  "author": "",
-  "license": "ISC",
-  "dependencies": {
-    "esbuild": "*",
-    "maplibre-contour": "file:..",
-    "maplibre-gl": "4.7.1",
-    "typescript": "*"
-  }
-}
-=======
-{
-  "name": "test-project",
-  "version": "1.0.0",
-  "description": "",
-  "main": "index.js",
-  "scripts": {
-    "test": "tsc --noEmit && esbuild index.ts --bundle"
-  },
-  "author": "",
-  "license": "ISC",
-  "dependencies": {
-    "esbuild": "*",
-    "maplibre-contour": "file:..",
-    "maplibre-gl": "5.0.0",
-    "typescript": "*"
-  }
-}
->>>>>>> f497719b
+{
+  "name": "test-project",
+  "version": "1.0.0",
+  "description": "",
+  "main": "index.js",
+  "scripts": {
+    "test": "tsc --noEmit && esbuild index.ts --bundle"
+  },
+  "author": "",
+  "license": "ISC",
+  "dependencies": {
+    "esbuild": "*",
+    "maplibre-contour": "file:..",
+    "maplibre-gl": "5.0.0",
+    "typescript": "*"
+  }
+}