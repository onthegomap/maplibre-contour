--- conflicted
+++ resolved
@@ -1,361 +1,179 @@
-<<<<<<< HEAD
-(async function () {
-  function log(...args) {
-    console.log(...args);
-    if (typeof document !== "undefined") {
-      results.innerText += `\n${args.join(" ")}`;
-    }
-  }
-
-  if (typeof Benchmark === "undefined") {
-    global.Benchmark = (await import("benchmark")).default;
-    global.mlcontour = (await import("./dist/index.mjs")).default;
-    global.PNG = (await import("pngjs")).default.PNG;
-  }
-
-  log("Running benchmarks...");
-
-  /** @type {import('./src/index.d.ts')['default']} */
-  const { decodeParsedImage, LocalDemManager } = mlcontour;
-
-  function toBuffer(arrayBuffer) {
-    const buffer = Buffer.alloc(arrayBuffer.byteLength);
-    const view = new Uint8Array(arrayBuffer);
-    for (let i = 0; i < buffer.length; ++i) {
-      buffer[i] = view[i];
-    }
-    return buffer;
-  }
-
-  const awsManager = new LocalDemManager(
-    "https://elevation-tiles-prod.s3.amazonaws.com/terrarium/{z}/{x}/{y}.png",
-    100,
-    "terrarium",
-    12,
-    10_000,
-  );
-
-  const demoManager = new LocalDemManager(
-    "https://demotiles.maplibre.org/terrain-tiles/{z}/{x}/{y}.png",
-    100,
-    "mapbox",
-    11,
-    10_000,
-  );
-  let noMoreFetch = false;
-  if (typeof document === "undefined") {
-    demoManager.decodeImage = awsManager.decodeImage = (blob, encoding) =>
-      blob.arrayBuffer().then((arrayBuffer) => {
-        if (noMoreFetch) {
-          throw new Error("fetches expected to be done");
-        }
-        const data = PNG.sync.read(toBuffer(arrayBuffer));
-        return decodeParsedImage(data.width, data.height, encoding, data.data);
-      });
-  }
-
-  const suite = new Benchmark.Suite();
-
-  await demoManager.fetchContourTile(12, 1088 * 2, 717 * 2, {
-    levels: [5],
-    overzoom: 1,
-  });
-
-  async function addAsyncBench(name, fn) {
-    await fn();
-    suite.add(name, {
-      defer: true,
-      fn: (deferred) => {
-        demoManager.contourCache.clear();
-        awsManager.contourCache.clear();
-        fn().then(
-          () => deferred.resolve(),
-          (err) => {
-            throw err;
-          },
-        );
-      },
-    });
-  }
-
-  await addAsyncBench("switzerland 512px", () =>
-    demoManager.fetchContourTile(12, 2176, 1435, {
-      multiplier: 3.28084,
-      levels: [50],
-    }),
-  );
-
-  await addAsyncBench("switzerland 512px", () =>
-    demoManager.fetchContourTile(12, 2176, 1435, {
-      multiplier: 3.28084,
-      levels: [100],
-      overzoom: 1,
-    }),
-  );
-
-  await addAsyncBench("switzerland 512px overzoomed hilly", () =>
-    demoManager.fetchContourTile(15, 17413, 11488, {
-      multiplier: 3.28084,
-      levels: [10],
-      overzoom: 1,
-    }),
-  );
-
-  await addAsyncBench("switzerland 512px overzoomed flat", () =>
-    demoManager.fetchContourTile(15, 17413, 11490, {
-      multiplier: 3.28084,
-      levels: [10],
-      overzoom: 1,
-    }),
-  );
-
-  await addAsyncBench("switzerland 512px very overzoomed", () =>
-    demoManager.fetchContourTile(18, 17413 * (1 << 3), 11488 * (1 << 3), {
-      multiplier: 3.28084,
-      levels: [10],
-      overzoom: 1,
-    }),
-  );
-
-  await addAsyncBench("everest 256px overzoomed", () =>
-    awsManager.fetchContourTile(15, 24295, 13728, {
-      multiplier: 3.28084,
-      levels: [10],
-    }),
-  );
-
-  await addAsyncBench("everest 256px z12", () =>
-    awsManager.fetchContourTile(
-      15,
-      Math.floor(24295 / (1 << 3)),
-      Math.floor(13729 / (1 << 3)),
-      {
-        multiplier: 3.28084,
-        levels: [100],
-      },
-    ),
-  );
-
-  await addAsyncBench("everest 256px overzoomed z15", () =>
-    awsManager.fetchContourTile(15, 24295, 13729, {
-      multiplier: 3.28084,
-      levels: [10],
-    }),
-  );
-
-  await addAsyncBench("everest 256px overzoomed z18", () =>
-    awsManager.fetchContourTile(18, 24295 * (1 << 3), 13729 * (1 << 3), {
-      multiplier: 3.28084,
-      levels: [10],
-    }),
-  );
-
-  noMoreFetch = true;
-
-  let total = 0;
-
-  suite
-    .on("error", (event) => log(event.target.error))
-    .on("cycle", (event) => {
-      const time = 1_000 / event.target.hz;
-      total += time;
-      log(`${time.toPrecision(4)}ms ${event.target}`);
-    })
-    .on("complete", () => log(`${total.toPrecision(4)}ms total`))
-    .run();
-})();
-
-/*
-on m1 mac:
-32.53ms switzerland 512px x 30.74 ops/sec ±0.50% (74 runs sampled)
-18.60ms switzerland 512px x 53.75 ops/sec ±0.40% (85 runs sampled)
-20.66ms switzerland 512px overzoomed hilly x 48.41 ops/sec ±0.42% (77 runs sampled)
-2.780ms switzerland 512px overzoomed flat x 360 ops/sec ±0.29% (89 runs sampled)
-5.376ms switzerland 512px very overzoomed x 186 ops/sec ±0.36% (87 runs sampled)
-14.61ms everest 256px overzoomed x 68.45 ops/sec ±0.57% (82 runs sampled)
-2.121ms everest 256px z12 x 472 ops/sec ±0.23% (92 runs sampled)
-11.61ms everest 256px overzoomed z15 x 86.10 ops/sec ±0.53% (82 runs sampled)
-3.492ms everest 256px overzoomed z18 x 286 ops/sec ±0.57% (89 runs sampled)
-111.8ms total
-*/
-=======
-(async function () {
-  function log(...args) {
-    console.log(...args);
-    if (typeof document !== "undefined") {
-      results.innerText += `\n${args.join(" ")}`;
-    }
-  }
-
-  if (typeof Benchmark === "undefined") {
-    global.Benchmark = (await import("benchmark")).default;
-    global.mlcontour = (await import("./dist/index.mjs")).default;
-    global.PNG = (await import("pngjs")).default.PNG;
-  }
-
-  log("Running benchmarks...");
-
-  /** @type {import('./src/index.d.ts')['default']} */
-  const { decodeParsedImage, LocalDemManager } = mlcontour;
-
-  function toBuffer(arrayBuffer) {
-    const buffer = Buffer.alloc(arrayBuffer.byteLength);
-    const view = new Uint8Array(arrayBuffer);
-    for (let i = 0; i < buffer.length; ++i) {
-      buffer[i] = view[i];
-    }
-    return buffer;
-  }
-
-  const awsManager = new LocalDemManager({
-    demUrlPattern: "https://elevation-tiles-prod.s3.amazonaws.com/terrarium/{z}/{x}/{y}.png",
-    cacheSize: 100,
-    encoding: "terrarium",
-    maxzoom: 12,
-    timeoutMs: 10_000,
-  });
-
-  const demoManager = new LocalDemManager({
-    demUrlPattern: "https://demotiles.maplibre.org/terrain-tiles/{z}/{x}/{y}.png",
-    cacheSize: 100,
-    encoding: "mapbox",
-    maxzoom: 11,
-    timeoutMs: 10_000,
-  });
-  let noMoreFetch = false;
-  if (typeof document === "undefined") {
-    demoManager.decodeImage = awsManager.decodeImage = (blob, encoding) =>
-      blob.arrayBuffer().then((arrayBuffer) => {
-        if (noMoreFetch) {
-          throw new Error("fetches expected to be done");
-        }
-        const data = PNG.sync.read(toBuffer(arrayBuffer));
-        return decodeParsedImage(data.width, data.height, encoding, data.data);
-      });
-  }
-
-  const suite = new Benchmark.Suite();
-
-  await demoManager.fetchContourTile(12, 1088 * 2, 717 * 2, {
-    levels: [5],
-    overzoom: 1,
-  });
-
-  async function addAsyncBench(name, fn) {
-    await fn();
-    suite.add(name, {
-      defer: true,
-      fn: (deferred) => {
-        demoManager.contourCache.clear();
-        awsManager.contourCache.clear();
-        fn().then(
-          () => deferred.resolve(),
-          (err) => {
-            throw err;
-          },
-        );
-      },
-    });
-  }
-
-  await addAsyncBench("switzerland 512px", () =>
-    demoManager.fetchContourTile(12, 2176, 1435, {
-      multiplier: 3.28084,
-      levels: [50],
-    }),
-  );
-
-  await addAsyncBench("switzerland 512px", () =>
-    demoManager.fetchContourTile(12, 2176, 1435, {
-      multiplier: 3.28084,
-      levels: [100],
-      overzoom: 1,
-    }),
-  );
-
-  await addAsyncBench("switzerland 512px overzoomed hilly", () =>
-    demoManager.fetchContourTile(15, 17413, 11488, {
-      multiplier: 3.28084,
-      levels: [10],
-      overzoom: 1,
-    }),
-  );
-
-  await addAsyncBench("switzerland 512px overzoomed flat", () =>
-    demoManager.fetchContourTile(15, 17413, 11490, {
-      multiplier: 3.28084,
-      levels: [10],
-      overzoom: 1,
-    }),
-  );
-
-  await addAsyncBench("switzerland 512px very overzoomed", () =>
-    demoManager.fetchContourTile(18, 17413 * (1 << 3), 11488 * (1 << 3), {
-      multiplier: 3.28084,
-      levels: [10],
-      overzoom: 1,
-    }),
-  );
-
-  await addAsyncBench("everest 256px overzoomed", () =>
-    awsManager.fetchContourTile(15, 24295, 13728, {
-      multiplier: 3.28084,
-      levels: [10],
-    }),
-  );
-
-  await addAsyncBench("everest 256px z12", () =>
-    awsManager.fetchContourTile(
-      15,
-      Math.floor(24295 / (1 << 3)),
-      Math.floor(13729 / (1 << 3)),
-      {
-        multiplier: 3.28084,
-        levels: [100],
-      },
-    ),
-  );
-
-  await addAsyncBench("everest 256px overzoomed z15", () =>
-    awsManager.fetchContourTile(15, 24295, 13729, {
-      multiplier: 3.28084,
-      levels: [10],
-    }),
-  );
-
-  await addAsyncBench("everest 256px overzoomed z18", () =>
-    awsManager.fetchContourTile(18, 24295 * (1 << 3), 13729 * (1 << 3), {
-      multiplier: 3.28084,
-      levels: [10],
-    }),
-  );
-
-  noMoreFetch = true;
-
-  let total = 0;
-
-  suite
-    .on("error", (event) => log(event.target.error))
-    .on("cycle", (event) => {
-      const time = 1_000 / event.target.hz;
-      total += time;
-      log(`${time.toPrecision(4)}ms ${event.target}`);
-    })
-    .on("complete", () => log(`${total.toPrecision(4)}ms total`))
-    .run();
-})();
-
-/*
-on m1 mac:
-32.53ms switzerland 512px x 30.74 ops/sec ±0.50% (74 runs sampled)
-18.60ms switzerland 512px x 53.75 ops/sec ±0.40% (85 runs sampled)
-20.66ms switzerland 512px overzoomed hilly x 48.41 ops/sec ±0.42% (77 runs sampled)
-2.780ms switzerland 512px overzoomed flat x 360 ops/sec ±0.29% (89 runs sampled)
-5.376ms switzerland 512px very overzoomed x 186 ops/sec ±0.36% (87 runs sampled)
-14.61ms everest 256px overzoomed x 68.45 ops/sec ±0.57% (82 runs sampled)
-2.121ms everest 256px z12 x 472 ops/sec ±0.23% (92 runs sampled)
-11.61ms everest 256px overzoomed z15 x 86.10 ops/sec ±0.53% (82 runs sampled)
-3.492ms everest 256px overzoomed z18 x 286 ops/sec ±0.57% (89 runs sampled)
-111.8ms total
-*/
->>>>>>> f497719b
+(async function () {
+  function log(...args) {
+    console.log(...args);
+    if (typeof document !== "undefined") {
+      results.innerText += `\n${args.join(" ")}`;
+    }
+  }
+
+  if (typeof Benchmark === "undefined") {
+    global.Benchmark = (await import("benchmark")).default;
+    global.mlcontour = (await import("./dist/index.mjs")).default;
+    global.PNG = (await import("pngjs")).default.PNG;
+  }
+
+  log("Running benchmarks...");
+
+  /** @type {import('./src/index.d.ts')['default']} */
+  const { decodeParsedImage, LocalDemManager } = mlcontour;
+
+  function toBuffer(arrayBuffer) {
+    const buffer = Buffer.alloc(arrayBuffer.byteLength);
+    const view = new Uint8Array(arrayBuffer);
+    for (let i = 0; i < buffer.length; ++i) {
+      buffer[i] = view[i];
+    }
+    return buffer;
+  }
+
+  const awsManager = new LocalDemManager({
+    demUrlPattern: "https://elevation-tiles-prod.s3.amazonaws.com/terrarium/{z}/{x}/{y}.png",
+    cacheSize: 100,
+    encoding: "terrarium",
+    maxzoom: 12,
+    timeoutMs: 10_000,
+  });
+
+  const demoManager = new LocalDemManager({
+    demUrlPattern: "https://demotiles.maplibre.org/terrain-tiles/{z}/{x}/{y}.png",
+    cacheSize: 100,
+    encoding: "mapbox",
+    maxzoom: 11,
+    timeoutMs: 10_000,
+  });
+  let noMoreFetch = false;
+  if (typeof document === "undefined") {
+    demoManager.decodeImage = awsManager.decodeImage = (blob, encoding) =>
+      blob.arrayBuffer().then((arrayBuffer) => {
+        if (noMoreFetch) {
+          throw new Error("fetches expected to be done");
+        }
+        const data = PNG.sync.read(toBuffer(arrayBuffer));
+        return decodeParsedImage(data.width, data.height, encoding, data.data);
+      });
+  }
+
+  const suite = new Benchmark.Suite();
+
+  await demoManager.fetchContourTile(12, 1088 * 2, 717 * 2, {
+    levels: [5],
+    overzoom: 1,
+  });
+
+  async function addAsyncBench(name, fn) {
+    await fn();
+    suite.add(name, {
+      defer: true,
+      fn: (deferred) => {
+        demoManager.contourCache.clear();
+        awsManager.contourCache.clear();
+        fn().then(
+          () => deferred.resolve(),
+          (err) => {
+            throw err;
+          },
+        );
+      },
+    });
+  }
+
+  await addAsyncBench("switzerland 512px", () =>
+    demoManager.fetchContourTile(12, 2176, 1435, {
+      multiplier: 3.28084,
+      levels: [50],
+    }),
+  );
+
+  await addAsyncBench("switzerland 512px", () =>
+    demoManager.fetchContourTile(12, 2176, 1435, {
+      multiplier: 3.28084,
+      levels: [100],
+      overzoom: 1,
+    }),
+  );
+
+  await addAsyncBench("switzerland 512px overzoomed hilly", () =>
+    demoManager.fetchContourTile(15, 17413, 11488, {
+      multiplier: 3.28084,
+      levels: [10],
+      overzoom: 1,
+    }),
+  );
+
+  await addAsyncBench("switzerland 512px overzoomed flat", () =>
+    demoManager.fetchContourTile(15, 17413, 11490, {
+      multiplier: 3.28084,
+      levels: [10],
+      overzoom: 1,
+    }),
+  );
+
+  await addAsyncBench("switzerland 512px very overzoomed", () =>
+    demoManager.fetchContourTile(18, 17413 * (1 << 3), 11488 * (1 << 3), {
+      multiplier: 3.28084,
+      levels: [10],
+      overzoom: 1,
+    }),
+  );
+
+  await addAsyncBench("everest 256px overzoomed", () =>
+    awsManager.fetchContourTile(15, 24295, 13728, {
+      multiplier: 3.28084,
+      levels: [10],
+    }),
+  );
+
+  await addAsyncBench("everest 256px z12", () =>
+    awsManager.fetchContourTile(
+      15,
+      Math.floor(24295 / (1 << 3)),
+      Math.floor(13729 / (1 << 3)),
+      {
+        multiplier: 3.28084,
+        levels: [100],
+      },
+    ),
+  );
+
+  await addAsyncBench("everest 256px overzoomed z15", () =>
+    awsManager.fetchContourTile(15, 24295, 13729, {
+      multiplier: 3.28084,
+      levels: [10],
+    }),
+  );
+
+  await addAsyncBench("everest 256px overzoomed z18", () =>
+    awsManager.fetchContourTile(18, 24295 * (1 << 3), 13729 * (1 << 3), {
+      multiplier: 3.28084,
+      levels: [10],
+    }),
+  );
+
+  noMoreFetch = true;
+
+  let total = 0;
+
+  suite
+    .on("error", (event) => log(event.target.error))
+    .on("cycle", (event) => {
+      const time = 1_000 / event.target.hz;
+      total += time;
+      log(`${time.toPrecision(4)}ms ${event.target}`);
+    })
+    .on("complete", () => log(`${total.toPrecision(4)}ms total`))
+    .run();
+})();
+
+/*
+on m1 mac:
+32.53ms switzerland 512px x 30.74 ops/sec ±0.50% (74 runs sampled)
+18.60ms switzerland 512px x 53.75 ops/sec ±0.40% (85 runs sampled)
+20.66ms switzerland 512px overzoomed hilly x 48.41 ops/sec ±0.42% (77 runs sampled)
+2.780ms switzerland 512px overzoomed flat x 360 ops/sec ±0.29% (89 runs sampled)
+5.376ms switzerland 512px very overzoomed x 186 ops/sec ±0.36% (87 runs sampled)
+14.61ms everest 256px overzoomed x 68.45 ops/sec ±0.57% (82 runs sampled)
+2.121ms everest 256px z12 x 472 ops/sec ±0.23% (92 runs sampled)
+11.61ms everest 256px overzoomed z15 x 86.10 ops/sec ±0.53% (82 runs sampled)
+3.492ms everest 256px overzoomed z18 x 286 ops/sec ±0.57% (89 runs sampled)
+111.8ms total
+*/