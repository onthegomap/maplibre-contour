--- conflicted
+++ resolved
@@ -3,7 +3,6 @@
 import type WorkerDispatch from "./worker-dispatch";
 
 /** Scheme used to map pixel rgb values elevations. */
-export type Tile = [number, number, number];
 export type Encoding = "terrarium" | "mapbox";
 export interface IsTransferrable {
   transferrables: Transferable[];
@@ -82,18 +81,6 @@
   data: Uint8Array;
 }
 
-<<<<<<< HEAD
-export interface InitMessage {
-  fileUrl: string;
-  managerId: number;
-  cacheSize: number;
-  encoding: Encoding;
-  maxzoom: number;
-  timeoutMs: number;
-}
-
-=======
->>>>>>> f497719b
 export type TimingCategory = "main" | "worker" | "fetch" | "decode" | "isoline";
 
 /** Performance profile for a tile request */
